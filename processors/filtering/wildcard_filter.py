"""
Filter posts by lexicon
"""
import re

from processors.filtering.base_filter import BaseFilter
from common.lib.helpers import UserInput

__author__ = "Stijn Peeters"
__credits__ = ["Stijn Peeters"]
__maintainer__ = "Stijn Peeters"
__email__ = "4cat@oilab.eu"


class WildcardFilter(BaseFilter):
    """
    Retain only posts matching a given list of keywords
    """
    type = "wildcard-filter"  # job type ID
    category = "Filtering"  # category
    title = "Filter by wildcard"  # title displayed in UI
    description = "Retains only posts that contain certain words or phrases. Input may contain a wildcard *, which matches all text in between. This creates a new dataset."  # description displayed in UI

    # the following determines the options available to the user via the 4CAT interface
    options = {
        "match": {
            "type": UserInput.OPTION_TEXT,
            "default": "",
            "help": "Words or phrases to match. You can use * as a wildcard.",
            "tooltip": "Separate with commas."
        }
    }

    @classmethod
    def is_compatible_with(cls, module=None):
        """
<<<<<<< HEAD
        Allow processor to run on all csv and NDJSON datasets

        :param module: Dataset or processor to determine compatibility with
        """

        return module.get_extension() in ("csv", "ndjson")

    def process(self):
=======
        Allow processor on NDJSON and CSV files

        :param module: Dataset or processor to determine compatibility with
>>>>>>> 40d96d08
        """
        return module.is_top_dataset() and module.get_extension() in ("csv", "ndjson")

    def filter_items(self):
        """
        Create a generator to iterate through items that can be passed to create either a csv or ndjson. Use
        `for original_item, mapped_item in self.source_dataset.iterate_mapped_items(self)` to iterate through items
        and yield `original_item`.

        :return generator:
        """

        matches = [match.strip().replace("*", "[^\s]*") for match in self.parameters.get("match").split(",")]

        # load lexicons from word lists

        matcher = re.compile(r"\b(" + "|".join(matches) + r")\b", flags=re.IGNORECASE)

        # now for the real deal
        self.dataset.update_status("Reading source file")

        # keep some stats
        processed = 0
        matching_items = 0

        # iterate through posts and see if they match
        for original_item, mapped_item in self.source_dataset.iterate_mapped_items(self):
            processed += 1
            if not mapped_item.get("body", None):
                continue

            if processed % 2500 == 0:
                self.dataset.update_status("Processed %i posts (%i matching)" % (processed, matching_items))
                self.dataset.update_progress(processed / self.source_dataset.num_rows)

            if not matcher.findall(mapped_item.get("body")):
                continue

            matching_items += 1
            yield original_item<|MERGE_RESOLUTION|>--- conflicted
+++ resolved
@@ -34,20 +34,9 @@
     @classmethod
     def is_compatible_with(cls, module=None):
         """
-<<<<<<< HEAD
-        Allow processor to run on all csv and NDJSON datasets
-
-        :param module: Dataset or processor to determine compatibility with
-        """
-
-        return module.get_extension() in ("csv", "ndjson")
-
-    def process(self):
-=======
         Allow processor on NDJSON and CSV files
 
         :param module: Dataset or processor to determine compatibility with
->>>>>>> 40d96d08
         """
         return module.is_top_dataset() and module.get_extension() in ("csv", "ndjson")
 
