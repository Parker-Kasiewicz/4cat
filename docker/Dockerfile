FROM debian:buster

RUN apt-get update && apt install -y \
<<<<<<< HEAD
    python3-pip \
    gawk \
    git \
=======
>>>>>>> 13912ac0
    curl \
    git \
    gawk \
    libpq-dev \
    netcat \
    postgresql-client \
    postgresql-server-dev-all \
    python3-dev \
    python3-pip \
    unzip \
    wget \
    xvfb 

WORKDIR /usr/src/app

# Install google chrome
RUN wget https://dl.google.com/linux/direct/google-chrome-stable_current_amd64.deb
RUN dpkg -i google-chrome-stable_current_amd64.deb; apt-get -fy install

ENV DISPLAY=:99
ENV CHROME_BIN=/usr/bin/google-chrome

# install chromedriver
RUN wget -O /tmp/chromedriver.zip http://chromedriver.storage.googleapis.com/`curl -sS chromedriver.storage.googleapis.com/LATEST_RELEASE`/chromedriver_linux64.zip
RUN unzip /tmp/chromedriver.zip chromedriver -d /usr/local/bin/

# install dependencies
RUN pip3 install --upgrade pip
COPY ./requirements.txt /usr/src/app/requirements.txt
COPY ./setup.py /usr/src/app/setup.py
COPY ./VERSION /usr/src/app/VERSION
COPY ./README.md /usr/src/app/README.md
RUN mkdir /usr/src/app/backend
RUN mkdir /usr/src/app/webtool
RUN mkdir /usr/src/app/datasources
RUN pip3 install -r requirements.txt

# Frontend requirements
RUN pip3 install gunicorn

# Copy project
<<<<<<< HEAD
=======
# (Copy example config first, if user has own config, it will replace this)
COPY ./config.py-example /usr/src/app/config.py
>>>>>>> 13912ac0
COPY . /usr/src/app/<|MERGE_RESOLUTION|>--- conflicted
+++ resolved
@@ -1,12 +1,6 @@
 FROM debian:buster
 
 RUN apt-get update && apt install -y \
-<<<<<<< HEAD
-    python3-pip \
-    gawk \
-    git \
-=======
->>>>>>> 13912ac0
     curl \
     git \
     gawk \
@@ -48,9 +42,4 @@
 RUN pip3 install gunicorn
 
 # Copy project
-<<<<<<< HEAD
-=======
-# (Copy example config first, if user has own config, it will replace this)
-COPY ./config.py-example /usr/src/app/config.py
->>>>>>> 13912ac0
 COPY . /usr/src/app/