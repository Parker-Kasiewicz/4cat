--- conflicted
+++ resolved
@@ -18,13 +18,8 @@
     },
     "datasources.enabled": {
         "type": UserInput.OPTION_DATASOURCES,
-<<<<<<< HEAD
-        "default": ["ninegag", "douban", "douyin", "gab", "imgur", "upload", "instagram", "linkedin", "parler",
-                    "telegram", "tiktok", "truthsocial", "twitter"],
-=======
         "default": ["ninegag", "douban", "douyin", "imgur", "upload", "instagram", "linkedin", "parler",
-                    "telegram", "tiktok", "twitter", "tiktok-comments", "gab"],
->>>>>>> 3ecb8fd9
+                    "telegram", "tiktok", "twitter", "tiktok-comments", "truthsocial", "gab"],
         "help": "Data Sources",
         "tooltip": "A list of enabled data sources that people can choose from when creating a dataset page."
     },
