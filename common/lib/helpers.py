--- conflicted
+++ resolved
@@ -665,9 +665,7 @@
 		if type(message) == str:
 			smtp.sendmail(config.get('mail.noreply'), recipient, message)
 		else:
-<<<<<<< HEAD
 			smtp.sendmail(config.NOREPLY_EMAIL, recipient, message.as_string())
-
 
 def validate_url(x):
 	"""
@@ -687,8 +685,6 @@
 		return all([result.scheme, result.netloc])
 	else:
 		return False
-=======
-			smtp.sendmail(config.get('mail.noreply'), recipient, message.as_string())
 
 def flatten_dict(d: MutableMapping, parent_key: str = '', sep: str = '.'):
 	"""
@@ -713,5 +709,4 @@
 			else:
 				yield new_key, v
 
-	return dict(_flatten_dict_gen(d, parent_key, sep))
->>>>>>> 84d349f4
+	return dict(_flatten_dict_gen(d, parent_key, sep))