import collections
import datetime
import hashlib
import shutil
import json
import time
import csv
import re

from pathlib import Path

import common.config_manager as config
import backend
from common.lib.job import Job, JobNotFoundException
from common.lib.helpers import get_software_version, NullAwareTextIOWrapper
from common.lib.fourcat_module import FourcatModule
from common.lib.exceptions import ProcessorInterruptedException


class DataSet(FourcatModule):
	"""
	Provide interface to safely register and run operations on a dataset

	A dataset is a collection of:
	- A unique identifier
	- A set of parameters that demarcate the data contained within
	- The data

	The data is usually stored in a file on the disk; the parameters are stored
	in a database. The handling of the data, et cetera, is done by other
	workers; this class defines method to create and manipulate the dataset's
	properties.
	"""
	data = {}
	key = ""

	children = []
	available_processors = {}
	genealogy = []
	preset_parent = None
	parameters = {}

	db = None
	folder = None
	is_new = True
	no_status_updates = False
	staging_area = None

	def __init__(self, parameters={}, key=None, job=None, data=None, db=None, parent=None, extension=None,
				 type=None, is_private=True, owner="anonymous"):
		"""
		Create new dataset object

		If the dataset is not in the database yet, it is added.

		:param parameters:  Parameters, e.g. search query, date limits, et cetera
		:param db:  Database connection
		"""
		self.db = db
		self.folder = Path(config.get('PATH_ROOT'), config.get('PATH_DATA'))
		self.staging_area = []

		if key is not None:
			self.key = key
			current = self.db.fetchone("SELECT * FROM datasets WHERE key = %s", (self.key,))
			if not current:
				raise TypeError("DataSet() requires a valid dataset key for its 'key' argument, \"%s\" given" % key)

			query = current["query"]
		elif job is not None:
			current = self.db.fetchone("SELECT * FROM datasets WHERE parameters::json->>'job' = %s", (job,))
			if not current:
				raise TypeError("DataSet() requires a valid job ID for its 'job' argument")

			query = current["query"]
			self.key = current["key"]
		elif data is not None:
			current = data
			if "query" not in data or "key" not in data or "parameters" not in data or "key_parent" not in data:
				raise ValueError("DataSet() requires a complete dataset record for its 'data' argument")

			query = current["query"]
			self.key = current["key"]
		else:
			if parameters is None:
				raise TypeError("DataSet() requires either 'key', or 'parameters' to be given")

			if not type:
				raise ValueError("Datasets must have their type set explicitly")

			query = self.get_label(parameters, default=type)
			self.key = self.get_key(query, parameters, parent)
			current = self.db.fetchone("SELECT * FROM datasets WHERE key = %s AND query = %s", (self.key, query))

		if current:
			self.data = current
			self.parameters = json.loads(self.data["parameters"])
			self.is_new = False
		else:
			if config.get('expire.timeout') and not parent:
				parameters["expires-after"] = int(time.time() + config.get('expire.timeout'))

			self.data = {
				"key": self.key,
				"query": self.get_label(parameters, default=type),
				"owner": owner,
				"parameters": json.dumps(parameters),
				"result_file": "",
				"status": "",
				"type": type,
				"timestamp": int(time.time()),
				"is_finished": False,
				"is_private": is_private,
				"software_version": get_software_version(),
				"software_file": "",
				"num_rows": 0,
				"progress": 0.0,
				"key_parent": parent
			}
			self.parameters = parameters

			self.db.insert("datasets", data=self.data)

			# Find desired extension from processor if not explicitly set
			if extension is None:
				own_processor = self.get_own_processor()
				if own_processor:
					extension = own_processor.get_extension(parent_dataset=parent)
				# Still no extension, default to 'csv'
				if not extension:
					extension = 'csv'
			# Reserve filename and update data['result_file']
			self.reserve_result_file(parameters, extension)

		# retrieve analyses and processors that may be run for this dataset
		analyses = self.db.fetchall("SELECT * FROM datasets WHERE key_parent = %s ORDER BY timestamp ASC", (self.key,))
		self.children = sorted([DataSet(data=analysis, db=self.db) for analysis in analyses],
							   key=lambda dataset: dataset.is_finished(), reverse=True)

	def check_dataset_finished(self):
		"""
		Checks if dataset is finished. Returns path to results file is not empty,
		or 'empty_file' when there were not matches.

		Only returns a path if the dataset is complete. In other words, if this
		method returns a path, a file with the complete results for this dataset
		will exist at that location.

		:return: A path to the results file, 'empty_file', or `None`
		"""
		if self.data["is_finished"] and self.data["num_rows"] > 0:
			return self.folder.joinpath(self.data["result_file"])
		elif self.data["is_finished"] and self.data["num_rows"] == 0:
			return 'empty'
		else:
			return None

	def get_results_path(self):
		"""
		Get path to results file

		Always returns a path, that will at some point contain the dataset
		data, but may not do so yet. Use this to get the location to write
		generated results to.

		:return Path:  A path to the results file
		"""
		return self.folder.joinpath(self.data["result_file"])

	def get_log_path(self):
		"""
		Get path to dataset log file

		Each dataset has a single log file that documents its creation. This
		method returns the path to that file. It is identical to the path of
		the dataset result file, with 'log' as its extension instead.

		:return Path:  A path to the log file
		"""
		return self.get_results_path().with_suffix(".log")

	def clear_log(self):
		"""
		Clears the dataset log file

		If the log file does not exist, it is created empty. The log file will
		have the same file name as the dataset result file, with the 'log'
		extension.
		"""
		log_path = self.get_log_path()
		with log_path.open("w") as outfile:
			pass

	def has_log_file(self):
		"""
		Check if a log file exists for this dataset

		This should be the case, but datasets created before status logging was
		added may not have one, so we need to be able to check this.

		:return bool:  Does a log file exist?
		"""
		return self.get_log_path().exists()

	def log(self, log):
		"""
		Write log message to file

		Writes the log message to the log file on a new line, including a
		timestamp at the start of the line. Note that this assumes the log file
		already exists - it should have been created/cleared with clear_log()
		prior to calling this.

		:param str log:  Log message to write
		"""
		log_path = self.get_log_path()
		with log_path.open("a", encoding="utf-8") as outfile:
			outfile.write("%s: %s\n" % (datetime.datetime.now().strftime("%c"), log))

	def get_log_iterator(self):
		"""
		Return an iterator with a (time, message) tuple per line in the log

		Just a convenience function!

		:return iterator:  (time, message) per log message
		"""
		log_path = self.get_log_path()
		if not log_path.exists():
			return

		with log_path.open(encoding="utf-8") as infile:
			for line in infile:
				logtime = line.split(":")[0]
				logmsg = ":".join(line.split(":")[1:])
				yield (logtime, logmsg)

	def iterate_items(self, processor=None, bypass_map_item=False):
		"""
		A generator that iterates through a CSV or NDJSON file

		If a reference to a processor is provided, with every iteration,
		the processor's 'interrupted' flag is checked, and if set a
		ProcessorInterruptedException is raised, which by default is caught
		in the worker and subsequently stops execution gracefully.

		Processors can define a method called `map_item` that can be used to
		map an item from the dataset file before it is processed any further
		this is slower than storing the data file in the right format to begin
		with but not all data sources allow for easy 'flat' mapping of items,
		e.g. tweets are nested objects when retrieved from the twitter API
		that are easier to store as a JSON file than as a flat CSV file, and
		it would be a shame to throw away that data.

		There are two file types that can be iterated (currently): CSV files
		and NDJSON (newline-delimited JSON) files. In the future, one could
		envision adding a pathway to retrieve items from e.g. a MongoDB
		collection directly instead of from a static file

		:param BasicProcessor processor:  A reference to the processor
		iterating the dataset.
		:param bool bypass_map_item:  If set to `True`, this ignores any
		`map_item` method of the datasource when returning items.
		:return generator:  A generator that yields each item as a dictionary
		"""
		path = self.get_results_path()

		# see if an item mapping function has been defined
		# open question if 'source_dataset' shouldn't be an attribute of the dataset
		# instead of the processor...
		item_mapper = None

		if not bypass_map_item:
			own_processor = self.get_own_processor()
			# only run item mapper if extension of processor == extension of
			# data file, for the scenario where a csv file was uploaded and
			# converted to an ndjson-based data source, for example
			# todo: this is kind of ugly, and a better fix may be possible
			extension_fits = hasattr(own_processor, "extension") and own_processor.extension == self.get_extension()
			if hasattr(own_processor, "map_item") and extension_fits:
				item_mapper = own_processor.map_item

		# go through items one by one, optionally mapping them
		if path.suffix.lower() == ".csv":
<<<<<<< HEAD
			with path.open(encoding="utf-8") as infile:
				reader = csv.DictReader(x.replace('\0', '') for x in infile)
=======
			with path.open("rb") as infile:
				wrapped_infile = NullAwareTextIOWrapper(infile, encoding="utf-8")
				reader = csv.DictReader(wrapped_infile)
>>>>>>> 40d96d08

				for item in reader:
					if hasattr(processor, "interrupted") and processor.interrupted:
						raise ProcessorInterruptedException("Processor interrupted while iterating through CSV file")

					if item_mapper:
						item = item_mapper(item)

					yield item

		elif path.suffix.lower() == ".ndjson":
			# in this format each line in the file is a self-contained JSON
			# file
			with path.open(encoding="utf-8") as infile:
				for line in infile:
					if hasattr(processor, "interrupted") and processor.interrupted:
						raise ProcessorInterruptedException("Processor interrupted while iterating through NDJSON file")

					item = json.loads(line)
					if item_mapper:
						item = item_mapper(item)

					yield item

		else:
			raise NotImplementedError("Cannot iterate through %s file" % path.suffix)

	def iterate_mapped_items(self, processor=None):
		"""
		Wrapper for iterate_items that returns both the original item and the mapped item (or else the same identical item).
		No extension check is performed here as the point is to be able to handle the original object and save as an appropriate
		filetype.

		:param BasicProcessor processor:  A reference to the processor
		iterating the dataset.
		:return generator:  A generator that yields a tuple with the unmapped item followed by the mapped item
		"""
		# Collect item_mapper for use with filter
		item_mapper = None
		own_processor = self.get_own_processor()
		if hasattr(own_processor, "map_item"):
			item_mapper = own_processor.map_item

		# Loop through items
		for item in self.iterate_items(processor=processor, bypass_map_item=True):
			# Save original to yield
			original_item = item.copy()

			# Map item for filter
			if item_mapper:
				mapped_item = item_mapper(item)
			else:
				mapped_item = original_item

			# Yield the two items
			yield original_item, mapped_item

	def get_item_keys(self, processor=None):
		"""
		Get item attribute names

		It can be useful to know what attributes an item in the dataset is
		stored with, e.g. when one wants to produce a new dataset identical
		to the source_dataset one but with extra attributes. This method provides
		these, as a list.

		:param BasicProcessor processor:  A reference to the processor
		asking for the item keys, to pass on to iterate_itesm
		:return list:  List of keys, may be empty if there are no items in the
		  dataset
		"""

		items = self.iterate_items(processor)
		try:
			keys = list(items.__next__().keys())
		except StopIteration:
			return []
		finally:
			del items

		return keys

	def get_staging_area(self):
		"""
		Get path to a temporary folder in which files can be stored before
		finishing

		This folder must be created before use, but is guaranteed to not exist
		yet. The folder may be used as a staging area for the dataset data
		while it is being processed.

		:return Path:  Path to folder
		"""
		results_file = self.get_results_path()

		results_dir_base = Path(results_file.parent)
		results_dir = results_file.name.replace(".", "") + "-staging"
		results_path = results_dir_base.joinpath(results_dir)
		index = 1
		while results_path.exists():
			results_path = results_dir_base.joinpath(results_dir + "-" + str(index))
			index += 1

		# create temporary folder
		results_path.mkdir()

		# Storing the staging area with the dataset so that it can be removed later
		self.staging_area.append(results_path)

		return results_path

	def get_results_dir(self):
		"""
		Get path to results directory

		Always returns a path, that will at some point contain the dataset
		data, but may not do so yet. Use this to get the location to write
		generated results to.

		:return str:  A path to the results directory
		"""
		return self.folder

	def finish(self, num_rows=0):
		"""
		Declare the dataset finished
		"""
		if self.data["is_finished"]:
			raise RuntimeError("Cannot finish a finished dataset again")

		self.db.update("datasets", where={"key": self.data["key"]},
					   data={"is_finished": True, "num_rows": num_rows, "progress": 1.0})
		self.data["is_finished"] = True
		self.data["num_rows"] = num_rows

	def unfinish(self):
		"""
		Declare unfinished, and reset status, so that it may be executed again.
		"""
		if not self.is_finished():
			raise RuntimeError("Cannot unfinish an unfinished dataset")

		try:
			self.get_results_path().unlink()
		except FileNotFoundError:
			pass

		self.data["timestamp"] = int(time.time())
		self.data["is_finished"] = False
		self.data["num_rows"] = 0
		self.data["status"] = "Dataset is queued."
		self.data["progress"] = 0

		self.db.update("datasets", data={
			"timestamp": self.data["timestamp"],
			"is_finished": self.data["is_finished"],
			"num_rows": self.data["num_rows"],
			"status": self.data["status"],
			"progress": 0
		}, where={"key": self.key})

	def copy(self, shallow=True):
		"""
		Copies the dataset, making a new version with a unique key


		:param bool shallow:  Shallow copy: does not copy the result file, but
		instead refers to the same file as the original dataset did
		:return Dataset:  Copied dataset
		"""
		parameters = self.parameters.copy()

		# a key is partially based on the parameters. so by setting these extra
		# attributes, we also ensure a unique key will be generated for the
		# copy
		# possibly todo: don't use time for uniqueness (but one shouldn't be
		# copying a dataset multiple times per microsecond, that's not what
		# this is for)
		parameters["copied_from"] = self.key
		parameters["copied_at"] = time.time()

		copy = DataSet(parameters=parameters, db=self.db, extension=self.result_file.split(".")[-1], type=self.type)
		for field in self.data:
			if field in ("id", "key", "timestamp", "job", "parameters", "result_file"):
				continue

			copy.__setattr__(field, self.data[field])

		if shallow:
			# use the same result file
			copy.result_file = self.result_file
		else:
			# copy to new file with new key
			shutil.copy(self.get_results_path(), copy.get_results_path())

		if self.is_finished():
			copy.finish(self.num_rows)

		return copy

	def delete(self):
		"""
		Delete the dataset, and all its children

		Deletes both database records and result files. Note that manipulating
		a dataset object after it has been deleted is undefined behaviour.
		"""
		# first, recursively delete children
		children = self.db.fetchall("SELECT * FROM datasets WHERE key_parent = %s", (self.key,))
		for child in children:
			child = DataSet(key=child["key"], db=self.db)
			child.delete()

		# delete from database
		self.db.execute("DELETE FROM datasets WHERE key = %s", (self.key,))

		# delete from drive
		try:
			self.get_results_path().unlink()
		except FileNotFoundError:
			# already deleted, apparently
			pass

	def update_children(self, **kwargs):
		"""
		Update an attribute for all child datasets

		Can be used to e.g. change the owner, version, finished status for all
		datasets in a tree

		:param kwargs:  Parameters corresponding to known dataset attributes
		"""
		children = self.db.fetchall("SELECT * FROM datasets WHERE key_parent = %s", (self.key,))
		for child in children:
			child = DataSet(key=child["key"], db=self.db)
			for attr, value in kwargs.items():
				child.__setattr__(attr, value)

			child.update_children(**kwargs)

	def is_finished(self):
		"""
		Check if dataset is finished
		:return bool:
		"""
		return self.data["is_finished"] == True

	def is_rankable(self, multiple_items=True):
		"""
		Determine if a dataset is rankable

		Rankable means that it is a CSV file with 'date' and 'value' columns
		as well as one or more item label columns

		:param bool multiple_items:  Consider datasets with multiple items per
		item (e.g. word_1, word_2, etc)?

		:return bool:  Whether the dataset is rankable or not
		"""
		if self.get_results_path().suffix != ".csv" or not self.get_results_path().exists():
			return False

		column_options = {"date", "value", "item"}
		if multiple_items:
			column_options.add("word_1")

		with self.get_results_path().open(encoding="utf-8") as infile:
			reader = csv.DictReader(infile)
			try:
				return len(set(reader.fieldnames) & column_options) >= 3
			except (TypeError, ValueError):
				return False

	def get_parameters(self):
		"""
		Get dataset parameters

		The dataset parameters are stored as JSON in the database - parse them
		and return the resulting object

		:return:  Dataset parameters as originally stored
		"""
		try:
			return json.loads(self.data["parameters"])
		except json.JSONDecodeError:
			return {}

	def get_columns(self):
		"""
		Returns the dataset columns.

		Useful for processor input forms. Can deal with both CSV and NDJSON
		files, the latter only if a `map_item` function is available in the
		processor that generated it. While in other cases one could use the
		keys of the JSON object, this is not always possible in follow-up code
		that uses the 'column' names, so for consistency this function acts as
		if no column can be parsed if no `map_item` function exists.

		:return list:  List of dataset columns; empty list if unable to parse
		"""

		if not self.get_results_path().exists():
			# no file to get columns from
			return False

		if self.get_results_path().suffix.lower() == ".csv":
			with self.get_results_path().open(encoding="utf-8") as infile:
				reader = csv.DictReader(infile)
				try:
					return list(reader.fieldnames)
				except (TypeError, ValueError):
					# not a valid CSV file?
					return []

		elif self.get_results_path().suffix.lower() == ".ndjson" and hasattr(self.get_own_processor(), "map_item"):
			with self.get_results_path().open(encoding="utf-8") as infile:
				first_line = infile.readline()

			try:
				item = json.loads(first_line)
				return list(self.get_own_processor().map_item(item).keys())
			except (json.JSONDecodeError, ValueError):
				# not a valid NDJSON file?
				return []

		else:
			# not a CSV or NDJSON file, or no map_item function available
			return []

	def get_annotation_fields(self):
		"""
		Retrieves the saved annotation fields for this dataset.
		:return dict: The saved annotation fields.
		"""

		annotation_fields = self.db.fetchone("SELECT annotation_fields FROM datasets WHERE key = %s;", (self.top_parent().key,))

		if annotation_fields and annotation_fields.get("annotation_fields"):
			annotation_fields = json.loads(annotation_fields["annotation_fields"])

		return annotation_fields

	def get_annotations(self):
		"""
		Retrieves the annotations for this dataset.
		return dict: The annotations
		"""

		annotations = self.db.fetchone("SELECT annotations FROM annotations WHERE key = %s;", (self.top_parent().key,))

		if annotations and annotations.get("annotations"):
			return json.loads(annotations["annotations"])
		else:
			return None

	def update_label(self, label):
		"""
		Update label for this dataset

		:param str label:  New label
		:return str:  The new label, as returned by get_label
		"""
		self.parameters["label"] = label

		self.db.update("datasets", data={"parameters": json.dumps(self.parameters)}, where={"key": self.key})
		return self.get_label()

	def get_label(self, parameters=None, default="Query"):
		"""
		Generate a readable label for the dataset

		:param dict parameters:  Parameters of the dataset
		:param str default:  Label to use if it cannot be inferred from the
		parameters

		:return str:  Label
		"""
		if not parameters:
			parameters = self.parameters

		if parameters.get("label"):
			return parameters["label"]
		elif parameters.get("body_query") and parameters["body_query"] != "empty":
			return parameters["body_query"]
		elif parameters.get("body_match") and parameters["body_match"] != "empty":
			return parameters["body_match"]
		elif parameters.get("subject_query") and parameters["subject_query"] != "empty":
			return parameters["subject_query"]
		elif parameters.get("subject_match") and parameters["subject_match"] != "empty":
			return parameters["subject_match"]
		elif parameters.get("query"):
			label = parameters["query"]
			# Some legacy datasets have lists as query data
			if isinstance(label, list):
				label = ", ".join(label)

			label = label if len(label) < 30 else label[:25] + "..."
			label = label.strip().replace("\n", ", ")
			return label
		elif parameters.get("country_flag") and parameters["country_flag"] != "all":
			return "Flag: %s" % parameters["country_flag"]
		elif parameters.get("country_name") and parameters["country_name"] != "all":
			return "Country: %s" % parameters["country_name"]
		elif parameters.get("filename"):
			return parameters["filename"]
		elif parameters.get("board") and "datasource" in parameters:
			return parameters["datasource"] + "/" + parameters["board"]
		else:
			return default

	def change_datasource(self, datasource):
		"""
		Change the datasource type for this dataset

		:param str label:  New datasource type
		:return str:  The new datasource type
		"""

		self.parameters["datasource"] = datasource

		self.db.update("datasets", data={"parameters": json.dumps(self.parameters)}, where={"key": self.key})
		return datasource

	def reserve_result_file(self, parameters=None, extension="csv"):
		"""
		Generate a unique path to the results file for this dataset

		This generates a file name for the data file of this dataset, and makes sure
		no file exists or will exist at that location other than the file we
		expect (i.e. the data for this particular dataset).

		:param str extension: File extension, "csv" by default
		:param parameters:  Dataset parameters
		:return bool:  Whether the file path was successfully reserved
		"""
		if self.data["is_finished"]:
			raise RuntimeError("Cannot reserve results file for a finished dataset")

		# Use 'random' for random post queries
		if "random_amount" in parameters and int(parameters["random_amount"]) > 0:
			file = 'random-' + str(parameters["random_amount"]) + '-' + self.data["key"]
		# Use country code for country flag queries
		elif "country_flag" in parameters and parameters["country_flag"] != 'all':
			file = 'countryflag-' + str(parameters["country_flag"]) + '-' + self.data["key"]
		# Use the query string for all other queries
		else:
			query_bit = self.data["query"].replace(" ", "-").lower()
			query_bit = re.sub(r"[^a-z0-9\-]", "", query_bit)
			query_bit = query_bit[:100]  # Crop to avoid OSError
			file = query_bit + "-" + self.data["key"]
			file = re.sub(r"[-]+", "-", file)

		path = self.folder.joinpath(file + "." + extension.lower())
		index = 1
		while path.is_file():
			path = self.folder.joinpath(file + "-" + str(index) + "." + extension.lower())
			index += 1

		file = path.name
		updated = self.db.update("datasets", where={"query": self.data["query"], "key": self.data["key"]},
								 data={"result_file": file})
		self.data["result_file"] = file
		return updated > 0

	def get_key(self, query, parameters, parent=""):
		"""
		Generate a unique key for this dataset that can be used to identify it

		The key is a hash of a combination of the query string and parameters.
		You never need to call this, really: it's used internally.

		:param str query:  Query string
		:param parameters:  Dataset parameters
		:param parent: Parent dataset's key (if applicable)

		:return str:  Dataset key
		"""
		# Return a hash based on parameters
		# we're going to use the hash of the parameters to uniquely identify
		# the dataset, so make sure it's always in the same order, or we might
		# end up creating multiple keys for the same dataset if python
		# decides to return the dict in a different order
		param_key = collections.OrderedDict()
		for key in sorted(parameters):
			param_key[key] = parameters[key]

		# this ensures a different key for the same query if not queried
		# at the exact same second. Since the same query may return
		# different results when done at different times, getting a
		# duplicate key is not actually always desirable. The resolution
		# of this salt could be experimented with...
		param_key["_salt"] = int(time.time())

		parent_key = str(parent) if parent else ""
		plain_key = repr(param_key) + str(query) + parent_key
		return hashlib.md5(plain_key.encode("utf-8")).hexdigest()

	def get_status(self):
		"""
		Get Dataset status

		:return string: Dataset status
		"""
		return self.data["status"]

	def update_status(self, status, is_final=False):
		"""
		Update dataset status

		The status is a string that may be displayed to a user to keep them
		updated and informed about the progress of a dataset. No memory is kept
		of earlier dataset statuses; the current status is overwritten when
		updated.

		Statuses are also written to the dataset log file.

		:param string status:  Dataset status
		:param bool is_final:  If this is `True`, subsequent calls to this
		method while the object is instantiated will not update the dataset
		status.
		:return bool:  Status update successful?
		"""
		if self.no_status_updates:
			return

		# for presets, copy the updated status to the preset(s) this is part of
		if self.preset_parent is None:
			self.preset_parent = [parent for parent in self.get_genealogy() if parent.type.find("preset-") == 0 and parent.key != self.key][:1]

		if self.preset_parent:
			for preset_parent in self.preset_parent:
				if not preset_parent.is_finished():
					preset_parent.update_status(status)

		self.data["status"] = status
		updated = self.db.update("datasets", where={"key": self.data["key"]}, data={"status": status})

		if is_final:
			self.no_status_updates = True

		self.log(status)

		return updated > 0

	def update_progress(self, progress):
		"""
		Update dataset progress

		The progress can be used to indicate to a user how close the dataset
		is to completion.

		:param float progress:  Between 0 and 1.
		:return:
		"""
		progress = min(1, max(0, progress))  # clamp
		if type(progress) is int:
			progress = float(progress)

		self.data["progress"] = progress
		updated = self.db.update("datasets", where={"key": self.data["key"]}, data={"progress": progress})
		return updated > 0

	def get_progress(self):
		"""
		Get dataset progress

		:return float:  Progress, between 0 and 1
		"""
		return self.data["progress"]

	def finish_with_error(self, error):
		"""
		Set error as final status, and finish with 0 results

		This is a convenience function to avoid having to repeat
		"update_status" and "finish" a lot.

		:param str error:  Error message for final dataset status.
		:return:
		"""
		self.update_status(error, is_final=True)
		self.finish(0)

		return None

	def update_version(self, version):
		"""
		Update software version used for this dataset

		This can be used to verify the code that was used to process this dataset.

		:param string version:  Version identifier
		:return bool:  Update successul?
		"""
		try:
			# this fails if the processor type is unknown
			# edge case, but let's not crash...
			processor_path = backend.all_modules.processors.get(self.data["type"]).filepath
		except AttributeError:
			processor_path = ""

		updated = self.db.update("datasets", where={"key": self.data["key"]}, data={
			"software_version": version,
			"software_file": processor_path
		})

		return updated > 0

	def delete_parameter(self, parameter, instant=True):
		"""
		Delete a parameter from the dataset metadata

		:param string parameter:  Parameter to delete
		:param bool instant:  Also delete parameters in this instance object?
		:return bool:  Update successul?
		"""
		parameters = self.parameters.copy()
		if parameter in parameters:
			del parameters[parameter]
		else:
			return False

		updated = self.db.update("datasets", where={"key": self.data["key"]},
								 data={"parameters": json.dumps(parameters)})

		if instant:
			self.parameters = parameters

		return updated > 0

	def get_version_url(self, file):
		"""
		Get a versioned github URL for the version this dataset was processed with

		:param file:  File to link within the repository
		:return:  URL, or an empty string
		"""
		if not self.data["software_version"] or not config.get("4cat.github_url"):
			return ""

		return config.get("4cat.github_url") + "/blob/" + self.data["software_version"] + self.data.get("software_file", "")

	def top_parent(self):
		"""
		Get root dataset

		Traverses the tree of datasets this one is part of until it finds one
		with no source_dataset dataset, then returns that dataset.

		:return Dataset: Parent dataset
		"""
		genealogy = self.get_genealogy()
		return genealogy[0]

	def get_genealogy(self):
		"""
		Get genealogy of this dataset

		Creates a list of DataSet objects, with the first one being the
		'top' dataset, and each subsequent one being a child of the previous
		one, ending with the current dataset.

		:return list:  Dataset genealogy, oldest dataset first
		"""
		if self.genealogy:
			return self.genealogy

		key_parent = self.key_parent
		genealogy = []

		while key_parent:
			try:
				parent = DataSet(key=key_parent, db=self.db)
			except TypeError:
				break

			genealogy.append(parent)
			if parent.key_parent:
				key_parent = parent.key_parent
			else:
				break

		genealogy.reverse()
		genealogy.append(self)

		self.genealogy = genealogy
		return self.genealogy

	def get_all_children(self, recursive=True):
		"""
		Get all children of this dataset

		Results are returned as a non-hierarchical list, i.e. the result does
		not reflect the actual dataset hierarchy (but all datasets in the
		result will have the original dataset as an ancestor somewhere)

		:return list:  List of DataSets
		"""
		children = [DataSet(data=record, db=self.db) for record in self.db.fetchall("SELECT * FROM datasets WHERE key_parent = %s", (self.key,))]
		results = children.copy()
		if recursive:
			for child in children:
				results += child.get_all_children(recursive)

		return results

	def get_breadcrumbs(self):
		"""
		Get breadcrumbs navlink for use in permalinks

		Returns a string representing this dataset's genealogy that may be used
		to uniquely identify it.

		:return str: Nav link
		"""
		if self.genealogy:
			return ",".join([dataset.key for dataset in self.genealogy])
		else:
			# Collect keys only
			key_parent = self.key_parent
			genealogy = []

			while key_parent:
				try:
					parent = self.db.fetchone("SELECT key_parent FROM datasets WHERE key = %s", (key_parent,))
				except TypeError:
					break

				key_parent = parent["key_parent"]
				if key_parent:
					genealogy.append(key_parent)
				else:
					break

			genealogy.reverse()
			genealogy.append(self.key)
			return ",".join(genealogy)

	def get_compatible_processors(self):
		"""
		Get list of processors compatible with this dataset

		Checks whether this dataset type is one that is listed as being accepted
		by the processor, for each known type: if the processor does not
		specify accepted types (via the `is_compatible_with` method), it is
		assumed it accepts any top-level datasets

		:return dict:  Compatible processors, `name => class` mapping
		"""
		processors = backend.all_modules.processors

		available = {}
		for processor_type, processor in processors.items():
			if processor_type.endswith("-search"):
				continue

			# consider a processor compatible if its is_compatible_with
			# method returns True *or* if it has no explicit compatibility
			# check and this dataset is top-level (i.e. has no parent)
			if (not hasattr(processor, "is_compatible_with") and not self.key_parent) \
					or (hasattr(processor, "is_compatible_with") and processor.is_compatible_with(self)):
				available[processor_type] = processor

		return available

	def get_own_processor(self):
		"""
		Get the processor class that produced this dataset

		:return:  Processor class, or `None` if not available.
		"""
		processor_type = self.parameters.get("type", self.data.get("type"))
		return backend.all_modules.processors.get(processor_type)


	def get_available_processors(self):
		"""
		Get list of processors that may be run for this dataset

		Returns all compatible processors except for those that are already
		queued or finished and have no options. Processors that have been
		run but have options are included so they may be run again with a
		different configuration

		:return dict:  Available processors, `name => properties` mapping
		"""
		if self.available_processors:
			return self.available_processors

		processors = self.get_compatible_processors()

		for analysis in self.children:
			if analysis.type not in processors:
				continue

			if not processors[analysis.type].get_options():
				del processors[analysis.type]

		self.available_processors = processors
		return processors

	def link_job(self, job):
		"""
		Link this dataset to a job ID

		Updates the dataset data to include a reference to the job that will be
		executing (or has already executed) this job.

		Note that if no job can be found for this dataset, this method silently
		fails.

		:param Job job:  The job that will run this dataset

		:todo: If the job column ever gets used, make sure it always contains
		       a valid value, rather than silently failing this method.
		"""
		if type(job) != Job:
			raise TypeError("link_job requires a Job object as its argument")

		if "id" not in job.data:
			try:
				job = Job.get_by_remote_ID(self.key, self.db, jobtype=self.data["type"])
			except JobNotFoundException:
				return

		self.db.update("datasets", where={"key": self.key}, data={"job": job.data["id"]})

	def link_parent(self, key_parent):
		"""
		Set source_dataset key for this dataset

		:param key_parent:  Parent key. Not checked for validity
		"""
		self.db.update("datasets", where={"key": self.key}, data={"key_parent": key_parent})

	def get_parent(self):
		"""
		Get parent dataset

		:return DataSet:  Parent dataset, or `None` if not applicable
		"""
		return DataSet(key=self.key_parent, db=self.db) if self.key_parent else None

	def detach(self):
		"""
		Makes the datasets standalone, i.e. not having any source_dataset dataset
		"""
		self.link_parent("")

	def is_dataset(self):
		"""
		Easy way to confirm this is a dataset.
		Used for checking processor and dataset compatibility,
		which needs to handle both processors and datasets.
		"""
		return True

	def is_top_dataset(self):
		"""
		Easy way to confirm this is a top dataset.
		Used for checking processor and dataset compatibility,
		which needs to handle both processors and datasets.
		"""
		if self.key_parent:
			return False
		return True

	def get_extension(self):
		"""
		Gets the file extention this dataset produces.
		Also checks whether the results file exists.
		Used for checking processor and dataset compatibility.

		:return str extension:  Extension, e.g. `csv`
		"""
		if self.get_results_path().exists():
			return self.get_results_path().suffix[1:]

		return False

	def get_result_url(self):
		"""
		Gets the 4CAT frontend URL of a dataset file.

		Uses the FlaskConfig attributes (i.e., SERVER_NAME and
		SERVER_HTTPS) plus hardcoded '/result/'.
		TODO: create more dynamic method of obtaining url.
		"""
		filename = self.get_results_path().name
		url_to_file = ('https://' if config.get("flask.https") else 'http://') + \
						config.get("flask.server_name") + '/result/' + filename
		return url_to_file

	def __getattr__(self, attr):
		"""
		Getter so we don't have to use .data all the time

		:param attr:  Data key to get
		:return:  Value
		"""

		if attr in dir(self):
			# an explicitly defined attribute should always be called in favour
			# of this passthrough
			attribute = getattr(self, attr)
			return attribute
		elif attr in self.data:
			return self.data[attr]
		else:
			raise AttributeError("DataSet instance has no attribute %s" % attr)

	def __setattr__(self, attr, value):
		"""
		Setter so we can flexibly update the database

		Also updates internal data stores (.data etc). If the attribute is
		unknown, it is stored within the 'parameters' attribute.

		:param str attr:  Attribute to update
		:param value:  New value
		"""

		# don't override behaviour for *actual* class attributes
		if attr in dir(self):
			super().__setattr__(attr, value)
			return

		if attr not in self.data:
			self.parameters[attr] = value
			attr = "parameters"
			value = self.parameters

		if attr == "parameters":
			value = json.dumps(value)

		self.db.update("datasets", where={"key": self.key}, data={attr: value})

		self.data[attr] = value

		if attr == "parameters":
			self.parameters = json.loads(value)<|MERGE_RESOLUTION|>--- conflicted
+++ resolved
@@ -282,14 +282,9 @@
 
 		# go through items one by one, optionally mapping them
 		if path.suffix.lower() == ".csv":
-<<<<<<< HEAD
-			with path.open(encoding="utf-8") as infile:
-				reader = csv.DictReader(x.replace('\0', '') for x in infile)
-=======
 			with path.open("rb") as infile:
 				wrapped_infile = NullAwareTextIOWrapper(infile, encoding="utf-8")
 				reader = csv.DictReader(wrapped_infile)
->>>>>>> 40d96d08
 
 				for item in reader:
 					if hasattr(processor, "interrupted") and processor.interrupted:
