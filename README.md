--- conflicted
+++ resolved
@@ -1,30 +1,24 @@
-<<<<<<< HEAD
-[![Actions Status](https://github.com/digitalmethodsinitiative/4cat/workflows/Docker%20Image%20CI/badge.svg)](https://github.com/digitalmethodsinitiative/4cat/actions)
-
-# 4CAT: Capture and Analysis Toolkit
-=======
 # ![](https://github.com/digitalmethodsinitiative/4cat/tree/master/common/assets/logo_readme.png) 4CAT: Capture and Analysis Toolkit
 
 [![DOI: 10.5281/zenodo.4742623](https://zenodo.org/badge/DOI/10.5281/zenodo.4742623.svg)](https://doi.org/10.5281/zenodo.4742623)
 [![License: MPL 2.0](https://img.shields.io/badge/license-MPL--2.0-informational)](https://github.com/digitalmethodsinitiative/4cat/blob/master/LICENSE)
 ![Requires Python 3.7](https://img.shields.io/badge/python-v3.8-blue)
->>>>>>> 10658096
 
 4CAT is a tool that can be used to analyse and process data from online social
-platforms. Its goal is to make the capture and analysis of data from these 
+platforms. Its goal is to make the capture and analysis of data from these
 platforms accessible to people through a web interface, without requiring any
 programming or web scraping skills.
 
 In 4CAT, you create a dataset from a given platform according to a given set of
-parameters; the result of this (usually a CSV file containing matching items) 
-can then be downloaded or analysed further with a suite of analytical 
+parameters; the result of this (usually a CSV file containing matching items)
+can then be downloaded or analysed further with a suite of analytical
 'processors', which range from simple frequency charts to more advanced analyses
 such as the generation and visualisation of word embedding models.
 
-4CAT has a (growing) number of supported data sources corresponding to popular 
-platforms that are part of the tool, but you can also [add additional data 
-sources](https://github.com/digitalmethodsinitiative/4cat/wiki/How-to-make-a-data-source) 
-using 4CAT's Python API. The following data sources are currently supported 
+4CAT has a (growing) number of supported data sources corresponding to popular
+platforms that are part of the tool, but you can also [add additional data
+sources](https://github.com/digitalmethodsinitiative/4cat/wiki/How-to-make-a-data-source)
+using 4CAT's Python API. The following data sources are currently supported
 actively:
 
 * 4chan
@@ -35,7 +29,7 @@
 * Telegram
 * Twitter API (Academic Track, full-archive search)
 
-The following platforms are supported through other tools, from which you can 
+The following platforms are supported through other tools, from which you can
 import data into 4CAT for analysis:
 
 * Facebook (via [CrowdTangle](https://www.crowdtangle.com) exports)
@@ -43,50 +37,50 @@
 * TikTok (via [tiktok-scraper](https://github.com/drawrowfly/tiktok-scraper))
 
 A number of other platforms have built-in support that is untested, or requires
-e.g. special API access. You can view the [full list of data 
-sources](https://github.com/digitalmethodsinitiative/4cat/tree/master/datasources) 
+e.g. special API access. You can view the [full list of data
+sources](https://github.com/digitalmethodsinitiative/4cat/tree/master/datasources)
 in the GitHub repository.
 
 ## Install
 We use 4CAT for our own purposes at the University of Amsterdam but you can
-(and are encouraged to!) run your own instance. [You can find detailed 
-installation instructions in our 
+(and are encouraged to!) run your own instance. [You can find detailed
+installation instructions in our
 wiki](https://github.com/digitalmethodsinitiative/4cat/wiki/Installing-4CAT).
 
-Support for Docker is work-in-progress. You can install using 
+Support for Docker is work-in-progress. You can install using
 [docker-compose](https://docs.docker.com/compose/install/) by running:
 ```
 docker-compose up
 ```
 
-But this may currently not work in all environments. We hope to rectify this in 
+But this may currently not work in all environments. We hope to rectify this in
 the future (pull requests are very welcome).
 
 ## Components
 4CAT consists of several components, each in a separate folder:
 
-- `backend`: A standalone Python 3 app that scrapes defined data sources, 
-  downloads and stores the relevant data and performs searches and analyses as 
+- `backend`: A standalone Python 3 app that scrapes defined data sources,
+  downloads and stores the relevant data and performs searches and analyses as
   queued by the front-end.
 - `webtool`: A Flask app that provides a web front-end to search and analyze
   the stored data with.
-- `datasources`: Data source definitions. This is a set of configuration 
+- `datasources`: Data source definitions. This is a set of configuration
   options, database definitions and python scripts to process this data with.
   If you want to set up your own data sources, refer to the
   [wiki](https://github.com/digitalmethodsinitiative/4cat/wiki/How-to-make-a-data-source).
 - `processors`: A collection of data processing scripts that can plug into
   4CAT and manipulate or process datasets created with 4CAT. There is an API
-  you can use to [make your own 
+  you can use to [make your own
   processors](https://github.com/digitalmethodsinitiative/4cat/wiki/How-to-make-a-processor).
 
 ## Credits & License
-4CAT was created by [OILab](https://oilab.eu) and the 
+4CAT was created by [OILab](https://oilab.eu) and the
 [Digital Methods Initiative](https://www.digitalmethods.net) at the University
-of Amsterdam. The tool was inspired by the 
+of Amsterdam. The tool was inspired by the
 [TCAT](https://wiki.digitalmethods.net/Dmi/ToolDmiTcat), a tool with comparable
 functionality that can be used to scrape and analyse Twitter data.
 
-4CAT development is supported by the Dutch [PDI-SSH](https://pdi-ssh.nl/en/) foundation through the [CAT4SMR project](https://cat4smr.humanities.uva.nl/). 
+4CAT development is supported by the Dutch [PDI-SSH](https://pdi-ssh.nl/en/) foundation through the [CAT4SMR project](https://cat4smr.humanities.uva.nl/).
 
 4CAT is licensed under the Mozilla Public License, 2.0. Refer to the `LICENSE`
 file for more information.
